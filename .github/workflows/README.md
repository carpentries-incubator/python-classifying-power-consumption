# Carpentries Workflows

This directory contains workflows to be used for Lessons using the {sandpaper}
lesson infrastructure. Two of these workflows require R (`sandpaper-main.yaml`
and `pr-recieve.yaml`) and the rest are bots to handle pull request management.

These workflows will likely change as {sandpaper} evolves, so it is important to
keep them up-to-date. To do this in your lesson you can do the following in your
R console:

```r
# Install/Update sandpaper
options(repos = c(carpentries = "https://carpentries.r-universe.dev/", 
  CRAN = "https://cloud.r-project.org"))
install.packages("sandpaper")

# update the workflows in your lesson
library("sandpaper")
update_github_workflows()
```

Inside this folder, you will find a file called `sandpaper-version.txt`, which
will contain a version number for sandpaper. This will be used in the future to
alert you if a workflow update is needed.

What follows are the descriptions of the workflow files:

## Deployment

### 01 Build and Deploy (sandpaper-main.yaml)

This is the main driver that will only act on the main branch of the repository.
This workflow does the following:

 1. checks out the lesson
 2. provisions the following resources
   - R
   - pandoc
   - lesson infrastructure (stored in a cache)
   - lesson dependencies if needed (stored in a cache)
 3. builds the lesson via `sandpaper:::ci_deploy()`

#### Caching

This workflow has two caches; one cache is for the lesson infrastructure and 
the other is for the the lesson dependencies if the lesson contains rendered
content. These caches are invalidated by new versions of the infrastructure and
the `renv.lock` file, respectively. If there is a problem with the cache, 
<<<<<<< HEAD
manual invaliation is necessary and can be done by setting the `CACHE_VERSION`
secret to the current date.
=======
manual invaliation is necessary. You will need maintain access to the repository
and you can either go to the actions tab and [click on the caches button to find
and invalidate the failing cache](https://github.blog/changelog/2022-10-20-manage-caches-in-your-actions-workflows-from-web-interface/) 
or by setting the `CACHE_VERSION` secret to the current date (which will
invalidate all of the caches).
>>>>>>> 5364494b

## Updates

### Setup Information

These workflows run on a schedule and at the maintainer's request. Because they
create pull requests that update workflows/require the downstream actions to run,
they need a special repository/organization secret token called 
`SANDPAPER_WORKFLOW` and it must have the `public_repo` and `workflow` scope. 

This can be an individual user token, OR it can be a trusted bot account. If you
have a repository in one of the official Carpentries accounts, then you do not
need to worry about this token being present because the Carpentries Core Team
will take care of supplying this token.

If you want to use your personal account: you can go to 
<https://github.com/settings/tokens/new?scopes=public_repo,workflow&description=Sandpaper%20Token>
to create a token. Once you have created your token, you should copy it to your
clipboard and then go to your repository's settings > secrets > actions and
create or edit the `SANDPAPER_WORKFLOW` secret, pasting in the generated token.

If you do not specify your token correctly, the runs will not fail and they will
give you instructions to provide the token for your repository. 

### 02 Maintain: Update Workflow Files (update-workflow.yaml)

The {sandpaper} repository was designed to do as much as possible to separate 
the tools from the content. For local builds, this is absolutely true, but 
there is a minor issue when it comes to workflow files: they must live inside 
the repository. 

This workflow ensures that the workflow files are up-to-date. The way it work is
to download the update-workflows.sh script from GitHub and run it. The script 
will do the following:

1. check the recorded version of sandpaper against the current version on github
2. update the files if there is a difference in versions

After the files are updated, if there are any changes, they are pushed to a
branch called `update/workflows` and a pull request is created. Maintainers are
encouraged to review the changes and accept the pull request if the outputs
are okay.

This update is run ~~weekly or~~ on demand.

### 03 Maintain: Update Pacakge Cache (update-cache.yaml)

For lessons that have generated content, we use {renv} to ensure that the output
is stable. This is controlled by a single lockfile which documents the packages
needed for the lesson and the version numbers. This workflow is skipped in 
lessons that do not have generated content.

Because the lessons need to remain current with the package ecosystem, it's a
good idea to make sure these packages can be updated periodically. The 
update cache workflow will do this by checking for updates, applying them in a
branch called `updates/packages` and creating a pull request with _only the
lockfile changed_. 

From here, the markdown documents will be rebuilt and you can inspect what has
changed based on how the packages have updated. 

## Pull Request and Review Management

Because our lessons execute code, pull requests are a secruity risk for any
lesson and thus have security measures associted with them. **Do not merge any
pull requests that do not pass checks and do not have bots commented on them.**

This series of workflows all go together and are described in the following 
diagram and the below sections:

![Graph representation of a pull request](https://carpentries.github.io/sandpaper/articles/img/pr-flow.dot.svg)

### Pre Flight Pull Request Validation (pr-preflight.yaml)

This workflow runs every time a pull request is created and its purpose is to
validate that the pull request is okay to run. This means the following things:

1. The pull request does not contain modified workflow files
2. If the pull request contains modified workflow files, it does not contain 
   modified content files (such as a situation where @carpentries-bot will
   make an automated pull request)
3. The pull request does not contain an invalid commit hash (e.g. from a fork
   that was made before a lesson was transitioned from styles to use the
   workbench).

Once the checks are finished, a comment is issued to the pull request, which 
will allow maintainers to determine if it is safe to run the 
"Receive Pull Request" workflow from new contributors.

### Recieve Pull Request (pr-recieve.yaml)

**Note of caution:** This workflow runs arbitrary code by anyone who creates a
pull request. GitHub has safeguarded the token used in this workflow to have no
priviledges in the repository, but we have taken precautions to protect against
spoofing.

This workflow is triggered with every push to a pull request. If this workflow
is already running and a new push is sent to the pull request, the workflow
running from the previous push will be cancelled and a new workflow run will be
started.

The first step of this workflow is to check if it is valid (e.g. that no
workflow files have been modified). If there are workflow files that have been
modified, a comment is made that indicates that the workflow is not run. If 
both a workflow file and lesson content is modified, an error will occurr.

The second step (if valid) is to build the generated content from the pull
request. This builds the content and uploads three artifacts:

1. The pull request number (pr)
2. A summary of changes after the rendering process (diff)
3. The rendered files (build)

Because this workflow builds generated content, it follows the same general 
process as the `sandpaper-main` workflow with the same caching mechanisms.

The artifacts produced are used by the next workflow.

### Comment on Pull Request (pr-comment.yaml)

This workflow is triggered if the `pr-recieve.yaml` workflow is successful.
The steps in this workflow are:

1. Test if the workflow is valid and comment the validity of the workflow to the
   pull request.
2. If it is valid: create an orphan branch with two commits: the current state
   of the repository and the proposed changes.
3. If it is valid: update the pull request comment with the summary of changes

Importantly: if the pull request is invalid, the branch is not created so any
malicious code is not published.

From here, the maintainer can request changes from the author and eventually 
either merge or reject the PR. When this happens, if the PR was valid, the 
preview branch needs to be deleted. 

### Send Close PR Signal (pr-close-signal.yaml)

Triggered any time a pull request is closed. This emits an artifact that is the
pull request number for the next action

### Remove Pull Request Branch (pr-post-remove-branch.yaml)

Tiggered by `pr-close-signal.yaml`. This removes the temporary branch associated with
the pull request (if it was created).<|MERGE_RESOLUTION|>--- conflicted
+++ resolved
@@ -46,16 +46,8 @@
 the other is for the the lesson dependencies if the lesson contains rendered
 content. These caches are invalidated by new versions of the infrastructure and
 the `renv.lock` file, respectively. If there is a problem with the cache, 
-<<<<<<< HEAD
 manual invaliation is necessary and can be done by setting the `CACHE_VERSION`
 secret to the current date.
-=======
-manual invaliation is necessary. You will need maintain access to the repository
-and you can either go to the actions tab and [click on the caches button to find
-and invalidate the failing cache](https://github.blog/changelog/2022-10-20-manage-caches-in-your-actions-workflows-from-web-interface/) 
-or by setting the `CACHE_VERSION` secret to the current date (which will
-invalidate all of the caches).
->>>>>>> 5364494b
 
 ## Updates
 
